use core::convert::TryFrom;
use core::marker::PhantomData;

use crate::endianness::{EndianKind, Endianness};

use super::{Field, FieldCopyAccess, FieldSliceAccess, SizedField};

/// A [PrimitiveField] is a [Field] that directly represents a primitive type like [u8], [i16], ...
/// See [Field] for more info on this API.
///
/// # Example:
/// ```
/// use binary_layout::prelude::*;
///
/// define_layout!(my_layout, LittleEndian, {
///   field_one: u16,
///   another_field: [u8; 16],
///   something_else: u32,
///   tail_data: [u8],
/// });
///
/// fn func(storage_data: &mut [u8]) {
///   // read some data
///   let format_version_header: u16 = my_layout::field_one::read(storage_data);
///   // equivalent: let format_version_header = u16::from_le_bytes((&storage_data[0..2]).try_into().unwrap());
///
///   // write some data
///   my_layout::something_else::write(storage_data, 10);
///   // equivalent: data_slice[18..22].copy_from_slice(&10u32.to_le_bytes());
///
///   // access a data region
///   let tail_data: &[u8] = my_layout::tail_data::data(storage_data);
///   // equivalent: let tail_data: &[u8] = &data_slice[22..];
///
///   // and modify it
///   my_layout::tail_data::data_mut(storage_data)[..5].copy_from_slice(&[1, 2, 3, 4, 5]);
///   // equivalent: data_slice[18..22].copy_from_slice(&[1, 2, 3, 4, 5]);
/// }
/// ```
pub struct PrimitiveField<T: ?Sized, E: Endianness, const OFFSET_: usize> {
    _p1: PhantomData<T>,
    _p2: PhantomData<E>,
}

impl<T: ?Sized, E: Endianness, const OFFSET_: usize> Field for PrimitiveField<T, E, OFFSET_> {
    /// See [Field::Endian]
    type Endian = E;
    /// See [Field::OFFSET]
    const OFFSET: usize = OFFSET_;
}

macro_rules! int_field {
    ($type:ident) => {
        impl<E: Endianness, const OFFSET_: usize> FieldCopyAccess for PrimitiveField<$type, E, OFFSET_> {
            /// See [FieldCopyAccess::HighLevelType]
            type HighLevelType = $type;

            doc_comment::doc_comment! {
                concat! {"
                Read the integer field from a given data region, assuming the defined layout, using the [Field] API.
                
                # Example:
                
                ```
                use binary_layout::prelude::*;
                    
                define_layout!(my_layout, LittleEndian, {
                    //... other fields ...
                    some_integer_field: ", stringify!($type), "
                    //... other fields ...
                });

                fn func(storage_data: &[u8]) {
                    let read: ", stringify!($type), " = my_layout::some_integer_field::read(storage_data);
                }
                ```
                "},
                fn read(storage: &[u8]) -> $type {
                    let mut value = [0; core::mem::size_of::<$type>()];
                    value.copy_from_slice(
                        &storage.as_ref()[Self::OFFSET..(Self::OFFSET + core::mem::size_of::<$type>())],
                    );
                    match E::KIND {
                        EndianKind::Big => $type::from_be_bytes(value),
                        EndianKind::Little => $type::from_le_bytes(value),
                    }
                }
            }

            doc_comment::doc_comment! {
                concat! {"
                Write the integer field to a given data region, assuming the defined layout, using the [Field] API.
                
                # Example:
                
                ```
                use binary_layout::prelude::*;
                    
                define_layout!(my_layout, LittleEndian, {
                    //... other fields ...
                    some_integer_field: ", stringify!($type), "
                    //... other fields ...
                });

                fn func(storage_data: &mut [u8]) {
                    my_layout::some_integer_field::write(storage_data, 10);
                }
                ```
                "},
                fn write(storage: &mut [u8], value: $type) {
                    let value_as_bytes = match E::KIND {
                        EndianKind::Big => value.to_be_bytes(),
                        EndianKind::Little => value.to_le_bytes(),
                    };
                    storage.as_mut()[Self::OFFSET..(Self::OFFSET + core::mem::size_of::<$type>())]
                        .copy_from_slice(&value_as_bytes);
                }
            }
        }

        impl<E: Endianness, const OFFSET_: usize> SizedField for PrimitiveField<$type, E, OFFSET_> {
            /// See [SizedField::SIZE]
            const SIZE: usize = core::mem::size_of::<$type>();
        }
    };
}

int_field!(i8);
int_field!(i16);
int_field!(i32);
int_field!(i64);
int_field!(i128);
int_field!(u8);
int_field!(u16);
int_field!(u32);
int_field!(u64);
int_field!(u128);

macro_rules! float_field {
    ($type:ident) => {
        impl<E: Endianness, const OFFSET_: usize> FieldCopyAccess for PrimitiveField<$type, E, OFFSET_> {
            /// See [FieldCopyAccess::HighLevelType]
            type HighLevelType = $type;

            doc_comment::doc_comment! {
                concat! {"
                Read the float field from a given data region, assuming the defined layout, using the [Field] API.

                # Example:

                ```
                use binary_layout::prelude::*;

                define_layout!(my_layout, LittleEndian, {
                    //... other fields ...
                    some_float_field: ", stringify!($type), "
                    //... other fields ...
                });

                fn func(storage_data: &[u8]) {
                    let read: ", stringify!($type), " = my_layout::some_float_field::read(storage_data);
                }
                ```

                # WARNING

                At it's core, this method uses [", stringify!($type), "::from_bits](https://doc.rust-lang.org/std/primitive.", stringify!($type), ".html#method.from_bits),
                which has some weird behavior around signaling and non-signaling `NaN` values.  Read the
                documentation for [", stringify!($type), "::from_bits](https://doc.rust-lang.org/std/primitive.", stringify!($type), ".html#method.from_bits) which
                explains the situation.
                "},
                fn read(storage: &[u8]) -> $type {
                    let mut value = [0; core::mem::size_of::<$type>()];
                    value.copy_from_slice(
                        &storage.as_ref()[Self::OFFSET..(Self::OFFSET + core::mem::size_of::<$type>())],
                    );
                    match E::KIND {
                        EndianKind::Big => $type::from_be_bytes(value),
                        EndianKind::Little => $type::from_le_bytes(value),
                    }
                }
            }

            doc_comment::doc_comment! {
                concat! {"
                Write the float field to a given data region, assuming the defined layout, using the [Field] API.

                # Example:

                ```
                use binary_layout::prelude::*;

                define_layout!(my_layout, LittleEndian, {
                    //... other fields ...
                    some_float_field: ", stringify!($type), "
                    //... other fields ...
                });

                fn func(storage_data: &mut [u8]) {
                    my_layout::some_float_field::write(storage_data, 10.0);
                }
                ```

                # WARNING

                At it's core, this method uses [", stringify!($type), "::to_bits](https://doc.rust-lang.org/std/primitive.", stringify!($type), ".html#method.to_bits),
                which has some weird behavior around signaling and non-signaling `NaN` values.  Read the
                documentation for [", stringify!($type), "::to_bits](https://doc.rust-lang.org/std/primitive.", stringify!($type), ".html#method.to_bits) which
                explains the situation.
                "},
                fn write(storage: &mut [u8], value: $type) {
                    let value_as_bytes = match E::KIND {
                        EndianKind::Big => value.to_be_bytes(),
                        EndianKind::Little => value.to_le_bytes(),
                    };
                    storage.as_mut()[Self::OFFSET..(Self::OFFSET + core::mem::size_of::<$type>())]
                        .copy_from_slice(&value_as_bytes);
                }
            }
        }

        impl<E: Endianness, const OFFSET_: usize> SizedField for PrimitiveField<$type, E, OFFSET_> {
            /// See [SizedField::SIZE]
            const SIZE: usize = core::mem::size_of::<$type>();
        }
    };
}

float_field!(f32);
float_field!(f64);

<<<<<<< HEAD
impl<E: Endianness, const OFFSET_: usize> FieldCopyAccess
    for PrimitiveField<(), E, OFFSET_>
{
=======
impl<E: Endianness, const OFFSET_: usize> FieldCopyAccess for PrimitiveField<(), E, OFFSET_> {
>>>>>>> 6b918d07
    /// See [FieldCopyAccess::HighLevelType]
    type HighLevelType = ();

    doc_comment::doc_comment! {
        concat! {"
                'Read' the `", stringify!(()), "`-typed field from a given data region, assuming the defined layout, using the [Field] API.

                # Example:

                ```
                use binary_layout::prelude::*;

                define_layout!(my_layout, LittleEndian, {
                    //... other fields ...
                    some_zst_field: ", stringify!(()), "
                    //... other fields ...
                });

                fn func(storage_data: &[u8]) {
                    let read: ", stringify!(()), " = my_layout::some_zst_field::read(storage_data);
                }
                ```

                In reality, this method doesn't do any work; `",
                stringify!(()), "` is a zero-sized type, so there's no work to
                do. This implementation exists solely to make writing derive
                macros simpler.
                "},
        #[allow(clippy::unused_unit)] // I don't want to remove this as it's part of the trait.
        fn read(_storage: &[u8]) -> () {
            ()
        }
    }

    doc_comment::doc_comment! {
        concat! {"
                'Write' the `", stringify!(()), "`-typed field to a given data region, assuming the defined layout, using the [Field] API.

                # Example:

                ```
                use binary_layout::prelude::*;

                define_layout!(my_layout, LittleEndian, {
                    //... other fields ...
                    some_zst_field: ", stringify!(()), "
                    //... other fields ...
                });

                fn func(storage_data: &mut [u8]) {
                    my_layout::some_zst_field::write(storage_data, ());
                }
                ```

                # WARNING

                In reality, this method doesn't do any work; `",
                stringify!(()), "` is a zero-sized type, so there's no work to
                do. This implementation exists solely to make writing derive
                macros simpler.
                "},
        #[allow(clippy::unused_unit)] // I don't want to remove this as it's part of the trait.
        fn write(_storage: &mut [u8], _value: ()) {
            ()
        }
    }
}

<<<<<<< HEAD
impl<E: Endianness, const OFFSET_: usize> SizedField
    for PrimitiveField<(), E, OFFSET_>
{
=======
impl<E: Endianness, const OFFSET_: usize> SizedField for PrimitiveField<(), E, OFFSET_> {
>>>>>>> 6b918d07
    /// See [SizedField::SIZE]
    const SIZE: usize = core::mem::size_of::<()>();
}

/// Field type `[u8]`:
/// This field represents an [open ended byte array](crate#open-ended-byte-arrays-u8).
/// In this impl, we define accessors for such fields.
impl<'a, E: Endianness, const OFFSET_: usize> FieldSliceAccess<'a>
    for PrimitiveField<[u8], E, OFFSET_>
{
    type SliceType = &'a [u8];
    type MutSliceType = &'a mut [u8];

    /// Borrow the data in the byte array with read access using the [Field] API.
    ///
    /// # Example:
    /// ```
    /// use binary_layout::prelude::*;
    ///
    /// define_layout!(my_layout, LittleEndian, {
    ///     //... other fields ...
    ///     tail_data: [u8],
    /// });
    ///
    /// fn func(storage_data: &[u8]) {
    ///     let tail_data: &[u8] = my_layout::tail_data::data(storage_data);
    /// }
    /// ```
    fn data(storage: &'a [u8]) -> &'a [u8] {
        &storage[Self::OFFSET..]
    }

    /// Borrow the data in the byte array with write access using the [Field] API.
    ///
    /// # Example:
    /// ```
    /// use binary_layout::prelude::*;
    ///     
    /// define_layout!(my_layout, LittleEndian, {
    ///     //... other fields ...
    ///     tail_data: [u8],
    /// });
    ///
    /// fn func(storage_data: &mut [u8]) {
    ///     let tail_data: &mut [u8] = my_layout::tail_data::data_mut(storage_data);
    /// }
    /// ```
    fn data_mut(storage: &'a mut [u8]) -> &'a mut [u8] {
        &mut storage[Self::OFFSET..]
    }
}

/// Field type `[u8; N]`:
/// This field represents a [fixed size byte array](crate#fixed-size-byte-arrays-u8-n).
/// In this impl, we define accessors for such fields.
impl<'a, E: Endianness, const N: usize, const OFFSET_: usize> FieldSliceAccess<'a>
    for PrimitiveField<[u8; N], E, OFFSET_>
{
    type SliceType = &'a [u8; N];
    type MutSliceType = &'a mut [u8; N];

    /// Borrow the data in the byte array with read access using the [Field] API.
    /// See also [FieldSliceAccess::data].
    ///  
    /// # Example:
    /// ```
    /// use binary_layout::prelude::*;
    ///     
    /// define_layout!(my_layout, LittleEndian, {
    ///     //... other fields ...
    ///     some_field: [u8; 5],
    ///     //... other fields
    /// });
    ///
    /// fn func(storage_data: &[u8]) {
    ///     let some_field: &[u8; 5] = my_layout::some_field::data(storage_data);
    /// }
    /// ```
    fn data(storage: &'a [u8]) -> &'a [u8; N] {
        <&[u8; N]>::try_from(&storage[Self::OFFSET..(Self::OFFSET + N)]).unwrap()
    }

    /// Borrow the data in the byte array with write access using the [Field] API.
    /// See also [FieldSliceAccess::data_mut]
    ///  
    /// # Example:
    /// ```
    /// use binary_layout::prelude::*;
    ///     
    /// define_layout!(my_layout, LittleEndian, {
    ///     //... other fields ...
    ///     some_field: [u8; 5],
    ///     //... other fields
    /// });
    ///
    /// fn func(storage_data: &mut [u8]) {
    ///     let some_field: &mut [u8; 5] = my_layout::some_field::data_mut(storage_data);
    /// }
    /// ```
    fn data_mut(storage: &'a mut [u8]) -> &'a mut [u8; N] {
        <&mut [u8; N]>::try_from(&mut storage[Self::OFFSET..(Self::OFFSET + N)]).unwrap()
    }
}
impl<E: Endianness, const N: usize, const OFFSET_: usize> SizedField
    for PrimitiveField<[u8; N], E, OFFSET_>
{
    /// See [SizedField::SIZE]
    const SIZE: usize = N;
}

#[cfg(test)]
mod tests {
    #![allow(clippy::float_cmp)]
    use super::*;
    use crate::endianness::{BigEndian, LittleEndian};
    use core::convert::TryInto;

    #[test]
    fn test_i8_littleendian() {
        let mut storage = vec![0; 1024];

        type Field1 = PrimitiveField<i8, LittleEndian, 5>;
        type Field2 = PrimitiveField<i8, LittleEndian, 20>;

        Field1::write(&mut storage, 50);
        Field2::write(&mut storage, -20);

        assert_eq!(50, Field1::read(&storage));
        assert_eq!(-20, Field2::read(&storage));

        assert_eq!(50, i8::from_le_bytes((&storage[5..6]).try_into().unwrap()));
        assert_eq!(
            -20,
            i8::from_le_bytes((&storage[20..21]).try_into().unwrap())
        );

        assert_eq!(1, PrimitiveField::<i8, LittleEndian, 5>::SIZE);
        assert_eq!(1, PrimitiveField::<i8, LittleEndian, 5>::SIZE);
    }

    #[test]
    fn test_i8_bigendian() {
        let mut storage = vec![0; 1024];

        type Field1 = PrimitiveField<i8, BigEndian, 5>;
        type Field2 = PrimitiveField<i8, BigEndian, 20>;

        Field1::write(&mut storage, 50);
        Field2::write(&mut storage, -20);

        assert_eq!(50, Field1::read(&storage));
        assert_eq!(-20, Field2::read(&storage));

        assert_eq!(50, i8::from_be_bytes((&storage[5..6]).try_into().unwrap()));
        assert_eq!(
            -20,
            i8::from_be_bytes((&storage[20..21]).try_into().unwrap())
        );

        assert_eq!(1, PrimitiveField::<i8, BigEndian, 5>::SIZE);
        assert_eq!(1, PrimitiveField::<i8, BigEndian, 5>::SIZE);
    }

    #[test]
    fn test_i16_littleendian() {
        let mut storage = vec![0; 1024];

        type Field1 = PrimitiveField<i16, LittleEndian, 5>;
        type Field2 = PrimitiveField<i16, LittleEndian, 20>;

        Field1::write(&mut storage, 500);
        Field2::write(&mut storage, -2000);

        assert_eq!(
            500,
            i16::from_le_bytes((&storage[5..7]).try_into().unwrap())
        );
        assert_eq!(
            -2000,
            i16::from_le_bytes((&storage[20..22]).try_into().unwrap())
        );

        assert_eq!(500, Field1::read(&storage));
        assert_eq!(-2000, Field2::read(&storage));

        assert_eq!(2, PrimitiveField::<i16, LittleEndian, 5>::SIZE);
        assert_eq!(2, PrimitiveField::<i16, LittleEndian, 5>::SIZE);
    }

    #[test]
    fn test_i16_bigendian() {
        let mut storage = vec![0; 1024];

        type Field1 = PrimitiveField<i16, BigEndian, 5>;
        type Field2 = PrimitiveField<i16, BigEndian, 20>;

        Field1::write(&mut storage, 500);
        Field2::write(&mut storage, -2000);

        assert_eq!(
            500,
            i16::from_be_bytes((&storage[5..7]).try_into().unwrap())
        );
        assert_eq!(
            -2000,
            i16::from_be_bytes((&storage[20..22]).try_into().unwrap())
        );

        assert_eq!(500, Field1::read(&storage));
        assert_eq!(-2000, Field2::read(&storage));

        assert_eq!(2, PrimitiveField::<i16, BigEndian, 5>::SIZE);
        assert_eq!(2, PrimitiveField::<i16, BigEndian, 5>::SIZE);
    }

    #[test]
    fn test_i32_littleendian() {
        let mut storage = vec![0; 1024];

        type Field1 = PrimitiveField<i32, LittleEndian, 5>;
        type Field2 = PrimitiveField<i32, LittleEndian, 20>;

        Field1::write(&mut storage, 10i32.pow(8));
        Field2::write(&mut storage, -(10i32.pow(7)));

        assert_eq!(
            10i32.pow(8),
            i32::from_le_bytes((&storage[5..9]).try_into().unwrap())
        );
        assert_eq!(
            -(10i32.pow(7)),
            i32::from_le_bytes((&storage[20..24]).try_into().unwrap())
        );

        assert_eq!(10i32.pow(8), Field1::read(&storage));
        assert_eq!(-(10i32.pow(7)), Field2::read(&storage));

        assert_eq!(4, PrimitiveField::<i32, LittleEndian, 5>::SIZE);
        assert_eq!(4, PrimitiveField::<i32, LittleEndian, 5>::SIZE);
    }

    #[test]
    fn test_i32_bigendian() {
        let mut storage = vec![0; 1024];

        type Field1 = PrimitiveField<i32, BigEndian, 5>;
        type Field2 = PrimitiveField<i32, BigEndian, 20>;

        Field1::write(&mut storage, 10i32.pow(8));
        Field2::write(&mut storage, -(10i32.pow(7)));

        assert_eq!(
            10i32.pow(8),
            i32::from_be_bytes((&storage[5..9]).try_into().unwrap())
        );
        assert_eq!(
            -(10i32.pow(7)),
            i32::from_be_bytes((&storage[20..24]).try_into().unwrap())
        );

        assert_eq!(10i32.pow(8), Field1::read(&storage));
        assert_eq!(-(10i32.pow(7)), Field2::read(&storage));

        assert_eq!(4, PrimitiveField::<i32, BigEndian, 5>::SIZE);
        assert_eq!(4, PrimitiveField::<i32, BigEndian, 5>::SIZE);
    }

    #[test]
    fn test_i64_littleendian() {
        let mut storage = vec![0; 1024];

        type Field1 = PrimitiveField<i64, LittleEndian, 5>;
        type Field2 = PrimitiveField<i64, LittleEndian, 20>;

        Field1::write(&mut storage, 10i64.pow(15));
        Field2::write(&mut storage, -(10i64.pow(14)));

        assert_eq!(
            10i64.pow(15),
            i64::from_le_bytes((&storage[5..13]).try_into().unwrap())
        );
        assert_eq!(
            -(10i64.pow(14)),
            i64::from_le_bytes((&storage[20..28]).try_into().unwrap())
        );

        assert_eq!(10i64.pow(15), Field1::read(&storage));
        assert_eq!(-(10i64.pow(14)), Field2::read(&storage));

        assert_eq!(8, PrimitiveField::<i64, LittleEndian, 5>::SIZE);
        assert_eq!(8, PrimitiveField::<i64, LittleEndian, 5>::SIZE);
    }

    #[test]
    fn test_i64_bigendian() {
        let mut storage = vec![0; 1024];

        type Field1 = PrimitiveField<i64, BigEndian, 5>;
        type Field2 = PrimitiveField<i64, BigEndian, 20>;

        Field1::write(&mut storage, 10i64.pow(15));
        Field2::write(&mut storage, -(10i64.pow(14)));

        assert_eq!(
            10i64.pow(15),
            i64::from_be_bytes((&storage[5..13]).try_into().unwrap())
        );
        assert_eq!(
            -(10i64.pow(14)),
            i64::from_be_bytes((&storage[20..28]).try_into().unwrap())
        );

        assert_eq!(10i64.pow(15), Field1::read(&storage));
        assert_eq!(-(10i64.pow(14)), Field2::read(&storage));

        assert_eq!(8, PrimitiveField::<i64, BigEndian, 5>::SIZE);
        assert_eq!(8, PrimitiveField::<i64, BigEndian, 5>::SIZE);
    }

    #[test]
    fn test_i128_littleendian() {
        let mut storage = vec![0; 1024];

        type Field1 = PrimitiveField<i128, LittleEndian, 5>;
        type Field2 = PrimitiveField<i128, LittleEndian, 200>;

        Field1::write(&mut storage, 10i128.pow(30));
        Field2::write(&mut storage, -(10i128.pow(28)));

        assert_eq!(
            10i128.pow(30),
            i128::from_le_bytes((&storage[5..21]).try_into().unwrap())
        );
        assert_eq!(
            -(10i128.pow(28)),
            i128::from_le_bytes((&storage[200..216]).try_into().unwrap())
        );

        assert_eq!(10i128.pow(30), Field1::read(&storage));
        assert_eq!(-(10i128.pow(28)), Field2::read(&storage));

        assert_eq!(16, PrimitiveField::<i128, LittleEndian, 5>::SIZE);
        assert_eq!(16, PrimitiveField::<i128, LittleEndian, 5>::SIZE);
    }

    #[test]
    fn test_i128_bigendian() {
        let mut storage = vec![0; 1024];

        type Field1 = PrimitiveField<i128, BigEndian, 5>;
        type Field2 = PrimitiveField<i128, BigEndian, 200>;

        Field1::write(&mut storage, 10i128.pow(30));
        Field2::write(&mut storage, -(10i128.pow(28)));

        assert_eq!(
            10i128.pow(30),
            i128::from_be_bytes((&storage[5..21]).try_into().unwrap())
        );
        assert_eq!(
            -(10i128.pow(28)),
            i128::from_be_bytes((&storage[200..216]).try_into().unwrap())
        );

        assert_eq!(10i128.pow(30), Field1::read(&storage));
        assert_eq!(-(10i128.pow(28)), Field2::read(&storage));

        assert_eq!(16, PrimitiveField::<i128, BigEndian, 5>::SIZE);
        assert_eq!(16, PrimitiveField::<i128, BigEndian, 5>::SIZE);
    }

    #[test]
    fn test_u8_littleendian() {
        let mut storage = vec![0; 1024];

        type Field1 = PrimitiveField<u8, LittleEndian, 5>;
        type Field2 = PrimitiveField<u8, LittleEndian, 20>;

        Field1::write(&mut storage, 50);
        Field2::write(&mut storage, 20);

        assert_eq!(50, Field1::read(&storage));
        assert_eq!(20, Field2::read(&storage));

        assert_eq!(50, u8::from_le_bytes((&storage[5..6]).try_into().unwrap()));
        assert_eq!(
            20,
            u8::from_le_bytes((&storage[20..21]).try_into().unwrap())
        );

        assert_eq!(1, PrimitiveField::<u8, LittleEndian, 5>::SIZE);
        assert_eq!(1, PrimitiveField::<u8, LittleEndian, 5>::SIZE);
    }

    #[test]
    fn test_u8_bigendian() {
        let mut storage = vec![0; 1024];

        type Field1 = PrimitiveField<u8, BigEndian, 5>;
        type Field2 = PrimitiveField<u8, BigEndian, 20>;

        Field1::write(&mut storage, 50);
        Field2::write(&mut storage, 20);

        assert_eq!(50, Field1::read(&storage));
        assert_eq!(20, Field2::read(&storage));

        assert_eq!(50, u8::from_be_bytes((&storage[5..6]).try_into().unwrap()));
        assert_eq!(
            20,
            u8::from_be_bytes((&storage[20..21]).try_into().unwrap())
        );

        assert_eq!(1, PrimitiveField::<u8, BigEndian, 5>::SIZE);
        assert_eq!(1, PrimitiveField::<u8, BigEndian, 5>::SIZE);
    }

    #[test]
    fn test_u16_littleendian() {
        let mut storage = vec![0; 1024];

        type Field1 = PrimitiveField<u16, LittleEndian, 5>;
        type Field2 = PrimitiveField<u16, LittleEndian, 20>;

        Field1::write(&mut storage, 500);
        Field2::write(&mut storage, 2000);

        assert_eq!(
            500,
            u16::from_le_bytes((&storage[5..7]).try_into().unwrap())
        );
        assert_eq!(
            2000,
            u16::from_le_bytes((&storage[20..22]).try_into().unwrap())
        );

        assert_eq!(500, Field1::read(&storage));
        assert_eq!(2000, Field2::read(&storage));

        assert_eq!(2, PrimitiveField::<u16, LittleEndian, 5>::SIZE);
        assert_eq!(2, PrimitiveField::<u16, LittleEndian, 5>::SIZE);
    }

    #[test]
    fn test_u16_bigendian() {
        let mut storage = vec![0; 1024];

        type Field1 = PrimitiveField<u16, BigEndian, 5>;
        type Field2 = PrimitiveField<u16, BigEndian, 20>;

        Field1::write(&mut storage, 500);
        Field2::write(&mut storage, 2000);

        assert_eq!(
            500,
            u16::from_be_bytes((&storage[5..7]).try_into().unwrap())
        );
        assert_eq!(
            2000,
            u16::from_be_bytes((&storage[20..22]).try_into().unwrap())
        );

        assert_eq!(500, Field1::read(&storage));
        assert_eq!(2000, Field2::read(&storage));

        assert_eq!(2, PrimitiveField::<u16, BigEndian, 5>::SIZE);
        assert_eq!(2, PrimitiveField::<u16, BigEndian, 5>::SIZE);
    }

    #[test]
    fn test_u32_littleendian() {
        let mut storage = vec![0; 1024];

        type Field1 = PrimitiveField<u32, LittleEndian, 5>;
        type Field2 = PrimitiveField<u32, LittleEndian, 20>;

        Field1::write(&mut storage, 10u32.pow(8));
        Field2::write(&mut storage, 10u32.pow(7));

        assert_eq!(
            10u32.pow(8),
            u32::from_le_bytes((&storage[5..9]).try_into().unwrap())
        );
        assert_eq!(
            10u32.pow(7),
            u32::from_le_bytes((&storage[20..24]).try_into().unwrap())
        );

        assert_eq!(10u32.pow(8), Field1::read(&storage));
        assert_eq!(10u32.pow(7), Field2::read(&storage));

        assert_eq!(4, PrimitiveField::<u32, LittleEndian, 5>::SIZE);
        assert_eq!(4, PrimitiveField::<u32, LittleEndian, 5>::SIZE);
    }

    #[test]
    fn test_u32_bigendian() {
        let mut storage = vec![0; 1024];

        type Field1 = PrimitiveField<u32, BigEndian, 5>;
        type Field2 = PrimitiveField<u32, BigEndian, 20>;

        Field1::write(&mut storage, 10u32.pow(8));
        Field2::write(&mut storage, 10u32.pow(7));

        assert_eq!(
            10u32.pow(8),
            u32::from_be_bytes((&storage[5..9]).try_into().unwrap())
        );
        assert_eq!(
            10u32.pow(7),
            u32::from_be_bytes((&storage[20..24]).try_into().unwrap())
        );

        assert_eq!(10u32.pow(8), Field1::read(&storage));
        assert_eq!(10u32.pow(7), Field2::read(&storage));

        assert_eq!(4, PrimitiveField::<u32, BigEndian, 5>::SIZE);
        assert_eq!(4, PrimitiveField::<u32, BigEndian, 5>::SIZE);
    }

    #[test]
    fn test_u64_littleendian() {
        let mut storage = vec![0; 1024];

        type Field1 = PrimitiveField<u64, LittleEndian, 5>;
        type Field2 = PrimitiveField<u64, LittleEndian, 20>;

        Field1::write(&mut storage, 10u64.pow(15));
        Field2::write(&mut storage, 10u64.pow(14));

        assert_eq!(
            10u64.pow(15),
            u64::from_le_bytes((&storage[5..13]).try_into().unwrap())
        );
        assert_eq!(
            10u64.pow(14),
            u64::from_le_bytes((&storage[20..28]).try_into().unwrap())
        );

        assert_eq!(10u64.pow(15), Field1::read(&storage));
        assert_eq!(10u64.pow(14), Field2::read(&storage));

        assert_eq!(8, PrimitiveField::<u64, LittleEndian, 5>::SIZE);
        assert_eq!(8, PrimitiveField::<u64, LittleEndian, 5>::SIZE);
    }

    #[test]
    fn test_u64_bigendian() {
        let mut storage = vec![0; 1024];

        type Field1 = PrimitiveField<u64, BigEndian, 5>;
        type Field2 = PrimitiveField<u64, BigEndian, 20>;

        Field1::write(&mut storage, 10u64.pow(15));
        Field2::write(&mut storage, 10u64.pow(14));

        assert_eq!(
            10u64.pow(15),
            u64::from_be_bytes((&storage[5..13]).try_into().unwrap())
        );
        assert_eq!(
            10u64.pow(14),
            u64::from_be_bytes((&storage[20..28]).try_into().unwrap())
        );

        assert_eq!(10u64.pow(15), Field1::read(&storage));
        assert_eq!(10u64.pow(14), Field2::read(&storage));

        assert_eq!(8, PrimitiveField::<u64, BigEndian, 5>::SIZE);
        assert_eq!(8, PrimitiveField::<u64, BigEndian, 5>::SIZE);
    }

    #[test]
    fn test_u128_littleendian() {
        let mut storage = vec![0; 1024];

        type Field1 = PrimitiveField<u128, LittleEndian, 5>;
        type Field2 = PrimitiveField<u128, LittleEndian, 200>;

        Field1::write(&mut storage, 10u128.pow(30));
        Field2::write(&mut storage, 10u128.pow(28));

        assert_eq!(
            10u128.pow(30),
            u128::from_le_bytes((&storage[5..21]).try_into().unwrap())
        );
        assert_eq!(
            10u128.pow(28),
            u128::from_le_bytes((&storage[200..216]).try_into().unwrap())
        );

        assert_eq!(10u128.pow(30), Field1::read(&storage));
        assert_eq!(10u128.pow(28), Field2::read(&storage));

        assert_eq!(16, PrimitiveField::<u128, LittleEndian, 5>::SIZE);
        assert_eq!(16, PrimitiveField::<u128, LittleEndian, 5>::SIZE);
    }

    #[test]
    fn test_u128_bigendian() {
        let mut storage = vec![0; 1024];

        type Field1 = PrimitiveField<u128, BigEndian, 5>;
        type Field2 = PrimitiveField<u128, BigEndian, 200>;

        Field1::write(&mut storage, 10u128.pow(30));
        Field2::write(&mut storage, 10u128.pow(28));

        assert_eq!(
            10u128.pow(30),
            u128::from_be_bytes((&storage[5..21]).try_into().unwrap())
        );
        assert_eq!(
            10u128.pow(28),
            u128::from_be_bytes((&storage[200..216]).try_into().unwrap())
        );

        assert_eq!(10u128.pow(30), Field1::read(&storage));
        assert_eq!(10u128.pow(28), Field2::read(&storage));

        assert_eq!(16, PrimitiveField::<u128, BigEndian, 5>::SIZE);
        assert_eq!(16, PrimitiveField::<u128, BigEndian, 5>::SIZE);
    }

    #[test]
    fn test_f32_littleendian() {
        let mut storage = vec![0; 1024];

        type Field1 = PrimitiveField<f32, LittleEndian, 5>;
        type Field2 = PrimitiveField<f32, LittleEndian, 20>;

        Field1::write(&mut storage, 10f32.powf(8.31));
        Field2::write(&mut storage, -(10f32.powf(7.31)));

        assert_eq!(
            10f32.powf(8.31),
            f32::from_le_bytes((&storage[5..9]).try_into().unwrap())
        );
        assert_eq!(
            -(10f32.powf(7.31)),
            f32::from_le_bytes((&storage[20..24]).try_into().unwrap())
        );

        assert_eq!(10f32.powf(8.31), Field1::read(&storage));
        assert_eq!(-(10f32.powf(7.31)), Field2::read(&storage));

        assert_eq!(4, PrimitiveField::<f32, LittleEndian, 5>::SIZE);
        assert_eq!(4, PrimitiveField::<f32, LittleEndian, 5>::SIZE);
    }

    #[test]
    fn test_f32_bigendian() {
        let mut storage = vec![0; 1024];

        type Field1 = PrimitiveField<f32, BigEndian, 5>;
        type Field2 = PrimitiveField<f32, BigEndian, 20>;

        Field1::write(&mut storage, 10f32.powf(8.31));
        Field2::write(&mut storage, -(10f32.powf(7.31)));

        assert_eq!(
            10f32.powf(8.31),
            f32::from_be_bytes((&storage[5..9]).try_into().unwrap())
        );
        assert_eq!(
            -(10f32.powf(7.31)),
            f32::from_be_bytes((&storage[20..24]).try_into().unwrap())
        );

        assert_eq!(10f32.powf(8.31), Field1::read(&storage));
        assert_eq!(-(10f32.powf(7.31)), Field2::read(&storage));

        assert_eq!(4, PrimitiveField::<f32, BigEndian, 5>::SIZE);
        assert_eq!(4, PrimitiveField::<f32, BigEndian, 5>::SIZE);
    }

    #[test]
    fn test_f64_littleendian() {
        let mut storage = vec![0; 1024];

        type Field1 = PrimitiveField<f64, LittleEndian, 5>;
        type Field2 = PrimitiveField<f64, LittleEndian, 20>;

        Field1::write(&mut storage, 10f64.powf(15.31));
        Field2::write(&mut storage, -(10f64.powf(15.31)));

        assert_eq!(
            10f64.powf(15.31),
            f64::from_le_bytes((&storage[5..13]).try_into().unwrap())
        );
        assert_eq!(
            -(10f64.powf(15.31)),
            f64::from_le_bytes((&storage[20..28]).try_into().unwrap())
        );

        assert_eq!(10f64.powf(15.31), Field1::read(&storage));
        assert_eq!(-(10f64.powf(15.31)), Field2::read(&storage));

        assert_eq!(8, PrimitiveField::<f64, LittleEndian, 5>::SIZE);
        assert_eq!(8, PrimitiveField::<f64, LittleEndian, 5>::SIZE);
    }

    #[test]
    fn test_f64_bigendian() {
        let mut storage = vec![0; 1024];

        type Field1 = PrimitiveField<f64, BigEndian, 5>;
        type Field2 = PrimitiveField<f64, BigEndian, 20>;

        Field1::write(&mut storage, 10f64.powf(15.31));
        Field2::write(&mut storage, -(10f64.powf(15.31)));

        assert_eq!(
            10f64.powf(15.31),
            f64::from_be_bytes((&storage[5..13]).try_into().unwrap())
        );
        assert_eq!(
            -(10f64.powf(15.31)),
            f64::from_be_bytes((&storage[20..28]).try_into().unwrap())
        );

        assert_eq!(10f64.powf(15.31), Field1::read(&storage));
        assert_eq!(-(10f64.powf(15.31)), Field2::read(&storage));

        assert_eq!(8, PrimitiveField::<f64, BigEndian, 5>::SIZE);
        assert_eq!(8, PrimitiveField::<f64, BigEndian, 5>::SIZE);
    }

    #[test]
    fn test_slice() {
        let mut storage = vec![0; 1024];

        type Field1 = PrimitiveField<[u8], LittleEndian, 5>;
        type Field2 = PrimitiveField<[u8], BigEndian, 7>;

        Field1::data_mut(&mut storage)[..5].copy_from_slice(&[10, 20, 30, 40, 50]);
        Field2::data_mut(&mut storage)[..5].copy_from_slice(&[60, 70, 80, 90, 100]);

        assert_eq!(&[10, 20, 60, 70, 80], &Field1::data(&storage)[..5]);
        assert_eq!(&[60, 70, 80, 90, 100], &Field2::data(&storage)[..5]);
    }

    #[test]
    fn test_array() {
        let mut storage = vec![0; 1024];

        type Field1 = PrimitiveField<[u8; 2], LittleEndian, 5>;
        type Field2 = PrimitiveField<[u8; 5], BigEndian, 6>;

        Field1::data_mut(&mut storage).copy_from_slice(&[10, 20]);
        Field2::data_mut(&mut storage).copy_from_slice(&[60, 70, 80, 90, 100]);

        assert_eq!(&[10, 60], Field1::data(&storage));
        assert_eq!(&[60, 70, 80, 90, 100], Field2::data(&storage));

        assert_eq!(2, PrimitiveField::<[u8; 2], LittleEndian, 5>::SIZE);
        assert_eq!(5, PrimitiveField::<[u8; 5], BigEndian, 5>::SIZE);
    }

    #[allow(clippy::unit_cmp)]
    #[test]
    fn test_unit_bigendian() {
        let mut storage = vec![0; 1024];

        type Field1 = PrimitiveField<(), BigEndian, 5>;
        type Field2 = PrimitiveField<(), BigEndian, 20>;

        Field1::write(&mut storage, ());
        Field2::write(&mut storage, ());

        assert_eq!((), Field1::read(&storage));
        assert_eq!((), Field2::read(&storage));

        assert_eq!(0, PrimitiveField::<(), BigEndian, 5>::SIZE);
        assert_eq!(0, PrimitiveField::<(), BigEndian, 20>::SIZE);

        // Zero-sized types do not mutate the storage, so it should remain
        // unchanged for all of time.
        assert_eq!(storage, vec![0; 1024]);
    }

    #[allow(clippy::unit_cmp)]
    #[test]
    fn test_unit_littleendian() {
        let mut storage = vec![0; 1024];

        type Field1 = PrimitiveField<(), LittleEndian, 5>;
        type Field2 = PrimitiveField<(), LittleEndian, 20>;

        Field1::write(&mut storage, ());
        Field2::write(&mut storage, ());

        assert_eq!((), Field1::read(&storage));
        assert_eq!((), Field2::read(&storage));

        assert_eq!(0, PrimitiveField::<(), LittleEndian, 5>::SIZE);
        assert_eq!(0, PrimitiveField::<(), LittleEndian, 20>::SIZE);

        // Zero-sized types do not mutate the storage, so it should remain
        // unchanged for all of time.
        assert_eq!(storage, vec![0; 1024]);
    }
}<|MERGE_RESOLUTION|>--- conflicted
+++ resolved
@@ -229,13 +229,7 @@
 float_field!(f32);
 float_field!(f64);
 
-<<<<<<< HEAD
-impl<E: Endianness, const OFFSET_: usize> FieldCopyAccess
-    for PrimitiveField<(), E, OFFSET_>
-{
-=======
 impl<E: Endianness, const OFFSET_: usize> FieldCopyAccess for PrimitiveField<(), E, OFFSET_> {
->>>>>>> 6b918d07
     /// See [FieldCopyAccess::HighLevelType]
     type HighLevelType = ();
 
@@ -304,13 +298,7 @@
     }
 }
 
-<<<<<<< HEAD
-impl<E: Endianness, const OFFSET_: usize> SizedField
-    for PrimitiveField<(), E, OFFSET_>
-{
-=======
 impl<E: Endianness, const OFFSET_: usize> SizedField for PrimitiveField<(), E, OFFSET_> {
->>>>>>> 6b918d07
     /// See [SizedField::SIZE]
     const SIZE: usize = core::mem::size_of::<()>();
 }
